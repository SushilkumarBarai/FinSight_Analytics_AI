--- conflicted
+++ resolved
@@ -2,25 +2,20 @@
 
 A powerful, multi-user Streamlit application that uses AI to analyze financial reports and provide intelligent insights. Built with LangChain and Ollama for advanced document processing and natural language analysis.
 
-<<<<<<< HEAD
-## Preview
+## Preview Project
+
 **Screenshot 1**
 
-=======
->>>>>>> b82189d3
 <p align="center">
   <img src="https://raw.githubusercontent.com/SushilkumarBarai/FinSight_Analytics_AI/main/Screenshot_1.png" alt="FinSight Analytics AI Screenshot" width="600"/>
 </p>
 
-<<<<<<< HEAD
 **Screenshot 2**
 
 <p align="center">
   <img src="https://raw.githubusercontent.com/SushilkumarBarai/FinSight_Analytics_AI/main/Screenshot_2.png" alt="FinSight Analytics AI Screenshot" width="600"/>
 </p>
 
-=======
->>>>>>> b82189d3
 
 
 ## ✨ Features
